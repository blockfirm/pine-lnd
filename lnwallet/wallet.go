--- conflicted
+++ resolved
@@ -686,11 +686,7 @@
 
 	// With the above keys created, we'll also need to initialization our
 	// initial revocation tree state.
-<<<<<<< HEAD
 	/*nextRevocationKeyDesc, err := l.DeriveNextKey(
-=======
-	nextRevocationKeyDesc, err := keyRing.DeriveNextKey(
->>>>>>> 6c8c99da
 		keychain.KeyFamilyRevocationRoot,
 	)
 	if err != nil {
