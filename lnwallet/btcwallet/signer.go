--- conflicted
+++ resolved
@@ -24,34 +24,6 @@
 	utxo, err := pine.FetchInputInfo(prevOut)
 	if err != nil {
 		return nil, err
-<<<<<<< HEAD
-=======
-	} else if txDetail == nil {
-		return nil, lnwallet.ErrNotMine
-	}
-
-	// With the output retrieved, we'll make an additional check to ensure
-	// we actually have control of this output. We do this because the check
-	// above only guarantees that the transaction is somehow relevant to us,
-	// like in the event of us being the sender of the transaction.
-	numOutputs := uint32(len(txDetail.TxRecord.MsgTx.TxOut))
-	if prevOut.Index >= numOutputs {
-		return nil, fmt.Errorf("invalid output index %v for "+
-			"transaction with %v outputs", prevOut.Index, numOutputs)
-	}
-	pkScript := txDetail.TxRecord.MsgTx.TxOut[prevOut.Index].PkScript
-	if _, err := b.fetchOutputAddr(pkScript); err != nil {
-		return nil, err
-	}
-
-	// Then, we'll populate all of the information required by the struct.
-	addressType := lnwallet.UnknownAddressType
-	switch {
-	case txscript.IsPayToWitnessPubKeyHash(pkScript):
-		addressType = lnwallet.WitnessPubKey
-	case txscript.IsPayToScriptHash(pkScript):
-		addressType = lnwallet.NestedWitnessPubKey
->>>>>>> 595bb7c1
 	}
 
 	if utxo == nil {
@@ -215,19 +187,15 @@
 func (b *BtcWallet) SignOutputRaw(tx *wire.MsgTx,
 	signDesc *input.SignDescriptor) (input.Signature, error) {
 
-	return pine.SignOutputRaw(
+	sig, err := pine.SignOutputRaw(
 		serializers.SerializeMsgTx(tx),
 		serializers.SerializeSignDescriptor(signDesc),
 	)
-<<<<<<< HEAD
-=======
-	if err != nil {
-		return nil, err
-	}
-
-	// Chop off the sighash flag at the end of the signature.
-	return btcec.ParseDERSignature(sig[:len(sig)-1], btcec.S256())
->>>>>>> 595bb7c1
+	if err != nil {
+		return nil, err
+	}
+
+	return btcec.ParseDERSignature(sig, btcec.S256())
 }
 
 // ComputeInputScript generates a complete InputScript for the passed
@@ -264,30 +232,8 @@
 //
 // NOTE: This is a part of the MessageSigner interface.
 func (b *BtcWallet) SignMessage(pubKey *btcec.PublicKey,
-<<<<<<< HEAD
-	msg []byte) (*btcec.Signature, error) {
+	msg []byte) (input.Signature, error) {
 	return pine.SignMessage(pubKey, msg)
-=======
-	msg []byte) (input.Signature, error) {
-
-	// First attempt to fetch the private key which corresponds to the
-	// specified public key.
-	privKey, err := b.fetchPrivKey(&keychain.KeyDescriptor{
-		PubKey: pubKey,
-	})
-	if err != nil {
-		return nil, err
-	}
-
-	// Double hash and sign the data.
-	msgDigest := chainhash.DoubleHashB(msg)
-	sign, err := privKey.Sign(msgDigest)
-	if err != nil {
-		return nil, errors.Errorf("unable sign the message: %v", err)
-	}
-
-	return sign, nil
->>>>>>> 595bb7c1
 }
 
 // A compile time check to ensure that BtcWallet implements the MessageSigner
